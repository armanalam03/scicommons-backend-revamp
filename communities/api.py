from django.core.exceptions import ValidationError
from django.core.paginator import Paginator
from django.db.models import Q
from ninja import File, Form, Router, UploadedFile
from ninja.errors import HttpRequest
from ninja.responses import codes_4xx, codes_5xx

from articles.models import Article
from communities.models import Community, JoinRequest
from communities.schemas import (
    CommunityDetails,
    CreateCommunityResponse,
    CreateCommunitySchema,
    Message,
    PaginatedCommunitySchema,
    UpdateCommunityDetails,
)
from users.auth import JWTAuth, OptionalJWTAuth

router = Router(tags=["Communities"])


"""
Community Management Endpoints
"""


@router.get(
    "/community/{community_name}/",
    response={200: CommunityDetails, codes_4xx: Message, codes_5xx: Message},
    auth=OptionalJWTAuth,
)
def get_community(request, community_name: str):
    try:
        community = Community.objects.get(name=community_name)

        num_published_articles = Article.objects.filter(
            community=community, published=True
        ).count()
        num_articles = Article.objects.filter(community=community).count()

        num_members = community.members.count()
        num_moderators = community.moderators.count()
        num_reviewers = community.reviewers.count()

        response_data = CommunityDetails(
            id=community.id,
            name=community.name,
            description=community.description,
            tags=community.tags,
            type=community.type,
            profile_pic_url=community.profile_pic_url,
            banner_pic_url=community.banner_pic_url,
            slug=community.slug,
            created_at=community.created_at,
            rules=community.rules,
            num_moderators=num_moderators,
            num_reviewers=num_reviewers,
            num_members=num_members,
            num_published_articles=num_published_articles,
            num_articles=num_articles,
        )

        user = request.auth

        if not isinstance(user, bool):
            response_data.is_member = community.members.filter(id=user.id).exists()
            response_data.is_moderator = community.moderators.filter(
                id=user.id
            ).exists()
            response_data.is_reviewer = community.reviewers.filter(id=user.id).exists()
            response_data.is_admin = community.admins.filter(id=user.id).exists()

            # Check if the user has a latest join request
            join_request = JoinRequest.objects.filter(
                community=community, user=user
            ).order_by("-id")

            if join_request.exists():
                print(join_request.first().status)
                response_data.join_request_status = join_request.first().status

        return response_data
    except Community.DoesNotExist:
        return 404, {"message": "Community not found."}
    except Exception as e:
        return 500, {"message": str(e)}


@router.get(
    "/",
    response={200: PaginatedCommunitySchema, codes_4xx: Message, codes_5xx: Message},
)
def list_communities(request: HttpRequest, page: int = 1, limit: int = 10):
    try:
        if page < 1 or limit < 1:
            return 400, {"message": "Invalid page or limit."}

        communities = Community.objects.filter(~Q(type="hidden"))

        paginator = Paginator(communities, limit)
        paginated_communities = paginator.get_page(page)

        # Todo: Modify and return the fields required for the response
        results = [
            CommunityDetails(
                id=community.id,
                name=community.name,
                description=community.description,
                tags=community.tags,
                type=community.type,
                profile_pic_url=community.profile_pic_url,
                banner_pic_url=community.banner_pic_url,
                slug=community.slug,
                created_at=community.created_at,
                rules=community.rules,
                num_moderators=community.moderators.count(),
                num_reviewers=community.reviewers.count(),
                num_members=community.members.count(),
                num_published_articles=Article.objects.filter(
                    community=community, published=True
                ).count(),
                num_articles=Article.objects.filter(community=community).count(),
            )
            for community in paginated_communities.object_list
        ]

        return 200, {
            "total": paginator.count,
            "page": paginated_communities.number,
            "size": paginator.per_page,
            "communities": results,
        }
    except Exception as e:
        return 500, {"message": str(e)}


@router.post(
    "/",
    response={200: CreateCommunityResponse, codes_4xx: Message, codes_5xx: Message},
    auth=JWTAuth(),
)
def create_community(
    request: HttpRequest,
    payload: Form[CreateCommunitySchema],
    profile_image_file: File[UploadedFile] = None,
):
    try:
        # Retrieve the authenticated user from the JWT token
        user = request.auth

        # Todo: Check if the user already has a community
        if Community.objects.filter(admins=user).exists():
            return 400, {"message": "You can only create one community."}

        # Process the uploaded profile image file
        profile_image_file = profile_image_file if profile_image_file else None

        # Validate the provided data and create a new Community
        new_community = Community.objects.create(
            name=payload.name,
            description=payload.description,
            tags=payload.tags,
            type=payload.type,
            profile_pic_url=profile_image_file,
        )
        # # new_community.full_clean()  # Validate fields

        # Todo: Create a membership for the creator
        # Membership.objects.create(user=user, community=new_community)

        new_community.admins.add(user)  # Add the creator as an admin

        return CreateCommunityResponse(
            id=new_community.id, message="Community created successfully."
        )

    except ValidationError as e:
        return 400, {"message": str(e)}
    except Exception as e:
        return 500, {"message": str(e)}


@router.patch(
    "/{community_id}/",
    response={200: Message, codes_4xx: Message, codes_5xx: Message},
    auth=JWTAuth(),
)
def update_community(
    request: HttpRequest,
    community_id: int,
    payload: Form[UpdateCommunityDetails],
    profile_pic_file: File[UploadedFile] = None,
    banner_pic_file: File[UploadedFile] = None,
):
    try:
        community = Community.objects.get(id=community_id)

        # Check if the user is an admin of this community
        if not community.admins.filter(id=request.auth.id).exists():
            return 403, {
                "message": "You do not have permission to modify this community."
            }

        # Update fields
        if payload.description:
            community.description = payload.description
        if payload.type:
            community.type = payload.type
        if payload.tags:
            community.tags = payload.tags
        if payload.rules:
            community.rules = payload.rules

        if banner_pic_file:
            community.banner_pic_url = banner_pic_file

        if profile_pic_file:
            community.profile_pic_url = profile_pic_file

        community.save()

        return 200, {"message": "Community details updated successfully."}

    except Community.DoesNotExist:
        return 404, {"message": "Community not found."}
    except ValidationError as e:
        return 400, {"message": str(e)}
    except Exception as e:
        return {"error": str(e)}, 500


@router.delete("/{community_id}/", response={204: None}, auth=JWTAuth())
def delete_community(request: HttpRequest, community_id: int):
    try:
        community = Community.objects.get(id=community_id)

        # Check if the user is an admin of this community
        if not community.admins.filter(id=request.auth.id).exists():
            return 403, {
                "message": "You do not have permission to delete this community."
            }

        # Delete the community
        community.delete()

        # Return a 204 (No Content) status to indicate successful deletion
        return None, 204

    except Community.DoesNotExist:
        return 404, {"message": "Community not found."}
    except Exception as e:
<<<<<<< HEAD
        return 400, f"An unexpected error occurred: {str(e)}"


@router.patch(
    "/{community_id}/requests/{request_id}/reject/",
    response={200: str, 403: str, 404: str},
)
def reject_join_request(request, community_id: int, request_id: int):
    user = request.auth  # Authenticated user retrieved via JWTAuth

    try:
        # Retrieve the community and the join request
        try:
            community = Community.objects.get(id=community_id)
        except Community.DoesNotExist:
            raise HttpError(404, f"Community with ID {community_id} does not exist.")

        try:
            join_request = JoinRequest.objects.get(id=request_id, community=community)
        except JoinRequest.DoesNotExist:
            raise HttpError(
                404, f"Join request with ID {request_id} not found in this community."
            )

        # Check if the user is an admin or moderator in the community
        if (
            user not in community.admins.all()
            and user not in community.moderators.all()
        ):
            raise HttpError(
                403,
                "You do not have permission to reject join requests \
                    for this community.",
            )

        # Check if the join request is already approved or rejected
        if join_request.status != JoinRequest.PENDING:
            raise HttpError(400, "Only pending join requests can be rejected.")

        # Reject the join request and set the rejection timestamp
        join_request.status = JoinRequest.REJECTED
        join_request.rejection_timestamp = timezone.now()
        join_request.save()

        return 200, "Join request rejected successfully."

    except HttpError as he:
        return he.status_code, str(he)
    except Exception as e:
        return 400, f"An unexpected error occurred: {str(e)}"


@router.get(
    "/{community_id}/members/",
    response={200: list[CommunityMemberSchema], 403: str, 404: str},
)
def list_community_members(request: HttpRequest, community_id: int):
    try:
        # Retrieve the authenticated user from the JWT token
        user = request.auth

        # Retrieve the community
        try:
            community = Community.objects.get(id=community_id)
        except Community.DoesNotExist:
            raise HttpError(404, f"Community with ID {community_id} does not exist.")

        # Verify the authenticated user is an admin of this community
        if not community.admins.filter(id=user.id).exists():
            raise HttpError(
                403, "You do not have permission to view members of this community."
            )

        # Retrieve all members of the community
        members = community.members.all()

        # Map members to a schema
        return [
            CommunityMemberSchema(
                id=member.id, username=member.username, email=member.email
            )
            for member in members
        ]

    except HttpError as he:
        return he.status_code, str(he)
    except Exception as e:
        return 400, f"An unexpected error occurred: {str(e)}"


@router.delete(
    "/{community_id}/members/{user_id}/", response={200: str, 403: str, 404: str}
)
def remove_member_from_community(request, community_id: int, user_id: int):
    try:
        # Retrieve the authenticated user from the JWT token
        user = request.auth

        # Retrieve the community
        try:
            community = Community.objects.get(id=community_id)
        except Community.DoesNotExist:
            raise HttpError(404, f"Community with ID {community_id} does not exist.")

        # Verify the authenticated user is an admin of this community
        if not community.admins.filter(id=user.id).exists():
            raise HttpError(
                403, "You do not have permission to remove members from this community."
            )
        try:
            member_to_remove = User.objects.get(id=user_id)
        except User.DoesNotExist:
            raise HttpError(404, f"User with ID {user_id} does not exist.")

        # Check if the member is part of the community
        if not community.members.filter(id=member_to_remove.id).exists():
            raise HttpError(
                404, f"User with ID {user_id} is not a member of this community."
            )

        # Remove the user from the community members
        community.members.remove(member_to_remove)

        return (
            200,
            f"User {member_to_remove.username} successfully "
            f"removed from {community.name}.",
        )

    except HttpError as he:
        return he.status_code, str(he)
    except Exception as e:
        return 400, f"An unexpected error occurred: {str(e)}"


"""
Invitation Management Endpoints
"""


@router.post(
    "/communities/{community_id}/invite/", response={201: str, 400: str, 403: str}
)
def send_invitation(request, community_id: int, payload: InviteSchema):
    """
    Send an invitation to the specified user via email or username.
    Only community admins can invite new members.
    """
    # Check if the invitation is already sent to the user
    existing_invitation = Invitation.objects.filter(
        community_id=community_id, email=payload.email, username=payload.username
    ).first()

    print(request)

    if existing_invitation:
        return 400, "An invitation has already been sent to this user."

    # Fetch the community by ID
    community = get_object_or_404(Community, pk=community_id)

    # Verify if the authenticated user is an admin of the community
    if request.auth not in community.admins.all():
        raise HttpError(
            403, "You are not authorized to invite members to this community."
        )

    # Validate that either email or username is provided
    if not (payload.email or payload.username):
        raise HttpError(400, "You must provide either an email or a username.")

    # Check for the user's existence if a username is provided
    if payload.username:
        user = User.objects.filter(username=payload.username).first()
        if not user:
            return (
                400,
                "The specified user is not registered. Please request them to sign up.",
            )

    # Create a new invitation object
    invitation = Invitation(
        community=community,
        email=payload.email if payload.email else None,
        username=payload.username if payload.username else None,
        invited_at=timezone.now(),
    )
    invitation.save()

    # Use the signer's `sign` method to create an expiring token
    signed_token = signer.sign(invitation.id)

    link = f"{request.scheme}://{request.get_host()}/invitations/{signed_token}/accept/"

    # Send an email to the user with the invitation link
    send_mail(
        "Invitation to join a community",
        f"Please click on the link to accept the invitation: {link}",
        "test@gmail.com",
        [payload.email],
        fail_silently=False,
    )

    response_message = f"Invitation sent with token {signed_token}"

    return 201, response_message


@router.post("/invitations/{signed_token}/accept/", response={200: str, 400: str})
def accept_invitation(request, signed_token: str):
    """
    Accepts the invitation by verifying the signed token and adds the user
    to the community through the Membership model.
    """
    try:
        # Verify the signed token and check expiration
        invitation_id = signer.unsign(signed_token, max_age=60 * 60 * 48)  # 48 hours
    except SignatureExpired:
        raise HttpError(
            400, "The invitation link has expired. Please request a new one."
        )
    except BadSignature:
        raise HttpError(400, "Invalid invitation token.")

    # Retrieve the invitation object
    invitation = get_object_or_404(Invitation, pk=invitation_id)

    # Check if the user is authenticated (assumes they are signed up)
    if not request.auth:
        raise HttpError(400, "You must be logged in to accept this invitation.")

    # Verify that the user isn't already a member of the community
    existing_membership = Membership.objects.filter(
        user=request.auth, community=invitation.community
    ).first()

    if existing_membership:
        return (
            200,
            f"You are already a member of the {invitation.community.name} community.",
        )

    # Create a new membership for the user in the community
    Membership.objects.create(user=request.auth, community=invitation.community)

    return (
        200,
        f"You have successfully joined the {invitation.community.name} community.",
    )
=======
        return 500, {"message": str(e)}
>>>>>>> 1ea4178d
<|MERGE_RESOLUTION|>--- conflicted
+++ resolved
@@ -250,256 +250,4 @@
     except Community.DoesNotExist:
         return 404, {"message": "Community not found."}
     except Exception as e:
-<<<<<<< HEAD
-        return 400, f"An unexpected error occurred: {str(e)}"
-
-
-@router.patch(
-    "/{community_id}/requests/{request_id}/reject/",
-    response={200: str, 403: str, 404: str},
-)
-def reject_join_request(request, community_id: int, request_id: int):
-    user = request.auth  # Authenticated user retrieved via JWTAuth
-
-    try:
-        # Retrieve the community and the join request
-        try:
-            community = Community.objects.get(id=community_id)
-        except Community.DoesNotExist:
-            raise HttpError(404, f"Community with ID {community_id} does not exist.")
-
-        try:
-            join_request = JoinRequest.objects.get(id=request_id, community=community)
-        except JoinRequest.DoesNotExist:
-            raise HttpError(
-                404, f"Join request with ID {request_id} not found in this community."
-            )
-
-        # Check if the user is an admin or moderator in the community
-        if (
-            user not in community.admins.all()
-            and user not in community.moderators.all()
-        ):
-            raise HttpError(
-                403,
-                "You do not have permission to reject join requests \
-                    for this community.",
-            )
-
-        # Check if the join request is already approved or rejected
-        if join_request.status != JoinRequest.PENDING:
-            raise HttpError(400, "Only pending join requests can be rejected.")
-
-        # Reject the join request and set the rejection timestamp
-        join_request.status = JoinRequest.REJECTED
-        join_request.rejection_timestamp = timezone.now()
-        join_request.save()
-
-        return 200, "Join request rejected successfully."
-
-    except HttpError as he:
-        return he.status_code, str(he)
-    except Exception as e:
-        return 400, f"An unexpected error occurred: {str(e)}"
-
-
-@router.get(
-    "/{community_id}/members/",
-    response={200: list[CommunityMemberSchema], 403: str, 404: str},
-)
-def list_community_members(request: HttpRequest, community_id: int):
-    try:
-        # Retrieve the authenticated user from the JWT token
-        user = request.auth
-
-        # Retrieve the community
-        try:
-            community = Community.objects.get(id=community_id)
-        except Community.DoesNotExist:
-            raise HttpError(404, f"Community with ID {community_id} does not exist.")
-
-        # Verify the authenticated user is an admin of this community
-        if not community.admins.filter(id=user.id).exists():
-            raise HttpError(
-                403, "You do not have permission to view members of this community."
-            )
-
-        # Retrieve all members of the community
-        members = community.members.all()
-
-        # Map members to a schema
-        return [
-            CommunityMemberSchema(
-                id=member.id, username=member.username, email=member.email
-            )
-            for member in members
-        ]
-
-    except HttpError as he:
-        return he.status_code, str(he)
-    except Exception as e:
-        return 400, f"An unexpected error occurred: {str(e)}"
-
-
-@router.delete(
-    "/{community_id}/members/{user_id}/", response={200: str, 403: str, 404: str}
-)
-def remove_member_from_community(request, community_id: int, user_id: int):
-    try:
-        # Retrieve the authenticated user from the JWT token
-        user = request.auth
-
-        # Retrieve the community
-        try:
-            community = Community.objects.get(id=community_id)
-        except Community.DoesNotExist:
-            raise HttpError(404, f"Community with ID {community_id} does not exist.")
-
-        # Verify the authenticated user is an admin of this community
-        if not community.admins.filter(id=user.id).exists():
-            raise HttpError(
-                403, "You do not have permission to remove members from this community."
-            )
-        try:
-            member_to_remove = User.objects.get(id=user_id)
-        except User.DoesNotExist:
-            raise HttpError(404, f"User with ID {user_id} does not exist.")
-
-        # Check if the member is part of the community
-        if not community.members.filter(id=member_to_remove.id).exists():
-            raise HttpError(
-                404, f"User with ID {user_id} is not a member of this community."
-            )
-
-        # Remove the user from the community members
-        community.members.remove(member_to_remove)
-
-        return (
-            200,
-            f"User {member_to_remove.username} successfully "
-            f"removed from {community.name}.",
-        )
-
-    except HttpError as he:
-        return he.status_code, str(he)
-    except Exception as e:
-        return 400, f"An unexpected error occurred: {str(e)}"
-
-
-"""
-Invitation Management Endpoints
-"""
-
-
-@router.post(
-    "/communities/{community_id}/invite/", response={201: str, 400: str, 403: str}
-)
-def send_invitation(request, community_id: int, payload: InviteSchema):
-    """
-    Send an invitation to the specified user via email or username.
-    Only community admins can invite new members.
-    """
-    # Check if the invitation is already sent to the user
-    existing_invitation = Invitation.objects.filter(
-        community_id=community_id, email=payload.email, username=payload.username
-    ).first()
-
-    print(request)
-
-    if existing_invitation:
-        return 400, "An invitation has already been sent to this user."
-
-    # Fetch the community by ID
-    community = get_object_or_404(Community, pk=community_id)
-
-    # Verify if the authenticated user is an admin of the community
-    if request.auth not in community.admins.all():
-        raise HttpError(
-            403, "You are not authorized to invite members to this community."
-        )
-
-    # Validate that either email or username is provided
-    if not (payload.email or payload.username):
-        raise HttpError(400, "You must provide either an email or a username.")
-
-    # Check for the user's existence if a username is provided
-    if payload.username:
-        user = User.objects.filter(username=payload.username).first()
-        if not user:
-            return (
-                400,
-                "The specified user is not registered. Please request them to sign up.",
-            )
-
-    # Create a new invitation object
-    invitation = Invitation(
-        community=community,
-        email=payload.email if payload.email else None,
-        username=payload.username if payload.username else None,
-        invited_at=timezone.now(),
-    )
-    invitation.save()
-
-    # Use the signer's `sign` method to create an expiring token
-    signed_token = signer.sign(invitation.id)
-
-    link = f"{request.scheme}://{request.get_host()}/invitations/{signed_token}/accept/"
-
-    # Send an email to the user with the invitation link
-    send_mail(
-        "Invitation to join a community",
-        f"Please click on the link to accept the invitation: {link}",
-        "test@gmail.com",
-        [payload.email],
-        fail_silently=False,
-    )
-
-    response_message = f"Invitation sent with token {signed_token}"
-
-    return 201, response_message
-
-
-@router.post("/invitations/{signed_token}/accept/", response={200: str, 400: str})
-def accept_invitation(request, signed_token: str):
-    """
-    Accepts the invitation by verifying the signed token and adds the user
-    to the community through the Membership model.
-    """
-    try:
-        # Verify the signed token and check expiration
-        invitation_id = signer.unsign(signed_token, max_age=60 * 60 * 48)  # 48 hours
-    except SignatureExpired:
-        raise HttpError(
-            400, "The invitation link has expired. Please request a new one."
-        )
-    except BadSignature:
-        raise HttpError(400, "Invalid invitation token.")
-
-    # Retrieve the invitation object
-    invitation = get_object_or_404(Invitation, pk=invitation_id)
-
-    # Check if the user is authenticated (assumes they are signed up)
-    if not request.auth:
-        raise HttpError(400, "You must be logged in to accept this invitation.")
-
-    # Verify that the user isn't already a member of the community
-    existing_membership = Membership.objects.filter(
-        user=request.auth, community=invitation.community
-    ).first()
-
-    if existing_membership:
-        return (
-            200,
-            f"You are already a member of the {invitation.community.name} community.",
-        )
-
-    # Create a new membership for the user in the community
-    Membership.objects.create(user=request.auth, community=invitation.community)
-
-    return (
-        200,
-        f"You have successfully joined the {invitation.community.name} community.",
-    )
-=======
-        return 500, {"message": str(e)}
->>>>>>> 1ea4178d
+        return 500, {"message": str(e)}